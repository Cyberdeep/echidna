{-# LANGUAGE BangPatterns, FlexibleContexts, KindSignatures,
    LambdaCase, StrictData #-}

module Echidna.Exec (
    checkETest
  , eCommand
  , eCommandCoverage
  , ePropertySeq
  , ePropertySeqCoverage
  , execCall
  , execCallCoverage
  , fuzz
  , getCover
  , module Echidna.Internal.Runner
  ) where

import Control.Concurrent.MVar    (MVar, modifyMVar_)
import Control.Lens               ((^.), (.=), use)
import Control.Monad              (forM_, replicateM)
import Control.Monad.Catch        (MonadCatch)
import Control.Monad.IO.Class     (MonadIO, liftIO)
import Control.Monad.State.Strict (MonadState, StateT, evalState, evalStateT, execState, get, put, runState)
import Control.Monad.Reader       (MonadReader, ReaderT, runReaderT, ask)
import Data.IORef                 (IORef, modifyIORef', newIORef, readIORef)
import Data.List                  (intercalate, foldl')
import Data.Maybe                 (listToMaybe)
import Data.Ord                   (comparing)
import Data.Set                   (Set, empty, insert, size, union)
import Data.Text                  (Text)
import Data.Typeable              (Typeable)
import Data.Vector.Generic        (maxIndexBy)

import qualified Control.Monad.State.Strict as S
import qualified Data.Vector.Mutable as M
import qualified Data.Vector as V

import Hedgehog
import Hedgehog.Gen               (choice, sample, sequential)
import Hedgehog.Internal.State    (Action(..))
import Hedgehog.Internal.Property (PropertyConfig(..), mapConfig)
import Hedgehog.Range             (linear)

import EVM          (VM, VMResult(..), calldata, exec1, pc, result, stack, state, caller)
import EVM.ABI      (AbiValue(..), abiCalldata, abiValueType, encodeAbiValue)
import EVM.Concrete (Blob(..))
import EVM.Exec     (exec)
import EVM.Types    (Addr(..))

<<<<<<< HEAD
import Echidna.ABI (SolCall, SolSignature, displayAbiCall, encodeSig, genInteractions)
import Echidna.Constants (ethRunAddress)
import Echidna.Internal.Runner
=======
import Echidna.ABI (SolCall, SolSignature, displayAbiCall, encodeSig, genInteractions, mutateCall)
import Echidna.Internal.Runner 
>>>>>>> 01f8da6e


--------------------------------------------------------------------
-- COVERAGE HANDLING

type CoverageInfo = (SolCall, Set Int)
type CoverageRef  = IORef CoverageInfo


getCover :: [CoverageInfo] -> IO [SolCall]
getCover [] = return []
getCover xs = setCover vs empty totalCoverage []
  where vs = V.fromList xs
        totalCoverage = size $ foldl' (\acc (_,c) -> union acc c) empty xs

<<<<<<< HEAD
  cleanUp = sequence_ [result .= Nothing, state . pc .= 0, state . stack .= mempty, state . caller .= Addr ethRunAddress]
=======
setCover :: V.Vector CoverageInfo -> Set Int -> Int -> [SolCall] -> IO [SolCall]
setCover vs cov tot calls = do
    let i = maxIndexBy (\a b -> comparing (size . union cov) (snd a) (snd b)) vs
        s = vs V.! i
        c = union cov $ snd s
        newCalls = fst s : calls

    if size c == tot
      then return newCalls
      else do
      vs' <- V.unsafeThaw vs
      M.write vs' i mempty
      res <- V.unsafeFreeze vs'
      setCover res c tot newCalls
  

execCallUsing :: MonadState VM m => m VMResult -> SolCall -> m VMResult
execCallUsing m (t,vs) = do og <- get
                            cleanUp 
                            state . calldata .= cd
                            m >>= \case x@VMFailure{} -> put og >> return x
                                        x@VMSuccess{} -> return x
  where cd = B . abiCalldata (encodeSig t $ abiValueType <$> vs) $ V.fromList vs
        cleanUp = sequence_ [result .= Nothing, state . pc .= 0, state . stack .= mempty]
>>>>>>> 01f8da6e


execCall :: MonadState VM m => SolCall -> m VMResult
execCall = execCallUsing exec


execCallCoverage :: (MonadState VM m, MonadReader CoverageRef m, MonadIO m) => SolCall -> m VMResult
execCallCoverage sol = execCallUsing (go empty) sol where
  go !c = use result >>= \case
    Just x -> do ref <- ask
                 liftIO $ modifyIORef' ref (const (sol, c))
                 return x
    _      -> do current <- use $ state . pc
                 S.state (runState exec1)
                 go $ insert current c

-------------------------------------------------------------------
-- Fuzzing and Hedgehog Init

fuzz :: MonadIO m
     => Int                 -- Call sequence length
     -> Int                 -- Number of iterations
     -> [SolSignature]      -- Type signatures to call
     -> VM                  -- Initial state
     -> (VM -> m Bool)      -- Predicate to fuzz for violations of
     -> m (Maybe [SolCall]) -- Call sequence to violate predicate (if found)
fuzz l n ts v p = do
  callseqs <- replicateM n (replicateM l . sample $ genInteractions ts)
  results <- zip callseqs <$> mapM run callseqs
  return $ listToMaybe [cs | (cs, passed) <- results, not passed]
    where run cs = p $ execState (forM_ cs execCall) v


checkETest :: VM -> Text -> Bool
checkETest v t = case evalState (execCall (t, [])) v of
  VMSuccess (B s) -> s == encodeAbiValue (AbiBool True)
  _               -> False


newtype VMState (v :: * -> *) =
  VMState VM
 
instance Show (VMState v) where
  show (VMState v) = "EVM state, current result: " ++ show (v ^. result)
 
newtype VMAction (v :: * -> *) = 
  Call SolCall
 
instance Show (VMAction v) where
  show (Call c) = displayAbiCall c

instance HTraversable VMAction where
  htraverse _ (Call b) = pure $ Call b


eCommandUsing :: (MonadGen n, MonadTest m, Typeable a)
              => n SolCall
              -> (VMAction Concrete -> m a)
              -> (VM -> Bool)
              -> Command n m VMState
eCommandUsing gen ex p = Command (\_ -> pure $ Call <$> gen) ex
  [ Ensure $ \_ (VMState v) _ _ -> assert $ p v
  , Update $ \(VMState v) (Call c) _ -> VMState $ execState (execCall c) v
  ]
  

eCommand :: (MonadGen n, MonadTest m) => n SolCall -> (VM -> Bool) -> Command n m VMState
eCommand = flip eCommandUsing (\ _ -> pure ())


eCommandCoverage :: (MonadGen n, MonadTest m, MonadState VM m, MonadReader CoverageRef m, MonadIO m)
                 => [SolCall] -> (VM -> Bool) -> [SolSignature] -> [Command n m VMState]
eCommandCoverage cov p ts = case cov of
  [] -> [eCommandUsing (genInteractions ts) (\(Call c) -> execCallCoverage c) p]
  xs -> map (\x -> eCommandUsing (choice [mutateCall x, genInteractions ts])
              (\(Call c) -> execCallCoverage c) p) xs

ePropertyUsing :: (MonadCatch m, MonadTest m)
             => [Command Gen m VMState]
             -> (m () -> PropertyT IO ())
             -> VM          
             -> Int        
             -> Property
ePropertyUsing cs f v n = mapConfig (\x -> x {propertyTestLimit = 10000}) . property $
  f . executeSequential (VMState v) =<< forAllWith printCallSeq
  (sequential (linear 1 n) (VMState v) cs)
  where printCallSeq = ("Call sequence: " ++) . intercalate "\n               " .
          map showCall . sequentialActions
        showCall (Action i _ _ _ _ _) = show i ++ ";"


ePropertySeq :: (VM -> Bool)   -- Predicate to fuzz for violations of
             -> [SolSignature] -- Type signatures to fuzz
             -> VM             -- Initial state
             -> Int            -- Max actions to execute
             -> Property
ePropertySeq p ts = ePropertyUsing [eCommand (genInteractions ts) p] id             


ePropertySeqCoverage :: [SolCall]
                     -> MVar [CoverageInfo]
                     -> (VM -> Bool)
                     -> [SolSignature]
                     -> VM
                     -> Int
                     -> Property
ePropertySeqCoverage calls cov p ts v = ePropertyUsing (eCommandCoverage calls p ts) writeCoverage v
  where
    writeCoverage :: MonadIO m => ReaderT CoverageRef (StateT VM m) a -> m a
    writeCoverage m = do
      threadCovRef <- liftIO $ newIORef mempty
      let s = runReaderT m threadCovRef
      a            <- evalStateT s v
      threadCov    <- liftIO $ readIORef threadCovRef
      liftIO $ modifyMVar_ cov (\xs -> pure $ threadCov:xs)
      return a
  

-- Should work, but missing instance MonadBaseControl b m => MonadBaseControl b (PropertyT m)
-- ePropertyPar :: VM                  -- Initial state
             -- -> [(Text, [AbiType])] -- Type signatures to fuzz
             -- -> (VM -> Bool)        -- Predicate to fuzz for violations of
             -- -> Int                 -- Max size
             -- -> Int                 -- Max post-prefix size
             -- -> Property
-- ePropertyPar v ts p n m = withRetries 10 . property $ executeParallel (Current v) =<<
--   forAll (parallel (linear 1 n) (linear 1 m) (Current v) [eCommand v ts p])<|MERGE_RESOLUTION|>--- conflicted
+++ resolved
@@ -46,14 +46,9 @@
 import EVM.Exec     (exec)
 import EVM.Types    (Addr(..))
 
-<<<<<<< HEAD
-import Echidna.ABI (SolCall, SolSignature, displayAbiCall, encodeSig, genInteractions)
+import Echidna.ABI (SolCall, SolSignature, displayAbiCall, encodeSig, genInteractions, mutateCall)
 import Echidna.Constants (ethRunAddress)
-import Echidna.Internal.Runner
-=======
-import Echidna.ABI (SolCall, SolSignature, displayAbiCall, encodeSig, genInteractions, mutateCall)
 import Echidna.Internal.Runner 
->>>>>>> 01f8da6e
 
 
 --------------------------------------------------------------------
@@ -69,9 +64,6 @@
   where vs = V.fromList xs
         totalCoverage = size $ foldl' (\acc (_,c) -> union acc c) empty xs
 
-<<<<<<< HEAD
-  cleanUp = sequence_ [result .= Nothing, state . pc .= 0, state . stack .= mempty, state . caller .= Addr ethRunAddress]
-=======
 setCover :: V.Vector CoverageInfo -> Set Int -> Int -> [SolCall] -> IO [SolCall]
 setCover vs cov tot calls = do
     let i = maxIndexBy (\a b -> comparing (size . union cov) (snd a) (snd b)) vs
@@ -95,8 +87,8 @@
                             m >>= \case x@VMFailure{} -> put og >> return x
                                         x@VMSuccess{} -> return x
   where cd = B . abiCalldata (encodeSig t $ abiValueType <$> vs) $ V.fromList vs
-        cleanUp = sequence_ [result .= Nothing, state . pc .= 0, state . stack .= mempty]
->>>>>>> 01f8da6e
+        cleanUp = sequence_ [result .= Nothing, state . pc .= 0, state . stack .= mempty, state . caller .= Addr ethRunAddress]
+        
 
 
 execCall :: MonadState VM m => SolCall -> m VMResult
